ASR_MODEL: Faster-Whisper
DEFAULT_PERSONA_PROMPT_IN_YAML: You are DefAulT, the default persona. You are more
  default than anyone else. You are just a placeholder, how sad. Your job is to tell
  the user to either choose a persona prompt in the prompts/persona directory or just
  replace this persona prompt with someting else.
EXIT_PHRASE: exit.
Faster-Whisper:
  device: auto
  download_root: asr/models
  language: pt
  model_path: distil-medium.en
FunASR:
  device: cpu
  hub: ms
  language: zh
  model_name: iic/SenseVoiceSmall
  ncpu: 4
  punc_model: ct-punc
  use_itn: false
  vad_model: fsmn-vad
GroqWhisperASR:
<<<<<<< HEAD
  api_key: ''
  lang: en
  model: distil-whisper-large-v3-en
HOST: localhost
LIVE2D: false
LIVE2D_Expression_Prompt: live2d_expression_prompt
LIVE2D_MODEL: shizuku-local
LLM_PROVIDER: ollama
MEMORY_DB_PATH: ./memory.db
MEMORY_SNAPSHOT: true
MIC_IN_BROWSER: false
PERSONA_CHOICE: neuro-br
PORT: 12393
PROTOCAL: http://
SAY_SENTENCE_SEPARATELY: true
TTS_MODEL: piperTTS
TTS_ON: true
VERBOSE: true
VOICE_INPUT_ON: true
Whisper:
  device: cpu
  download_root: asr/models
  name: medium
WhisperCPP:
  language: en
  model_dir: asr/models
  model_name: small
  print_progress: false
  print_realtime: false
barkTTS:
  voice: v2/en_speaker_1
cosyvoiceTTS:
  api_name: /generate_audio
  client_url: http://127.0.0.1:50000/
  instruct_text: ''
  mode_checkbox_group: "\u9884\u8BAD\u7EC3\u97F3\u8272"
  prompt_text: ''
  prompt_wav_record_url: https://github.com/gradio-app/gradio/raw/main/test/test_files/audio_sample.wav
  prompt_wav_upload_url: https://github.com/gradio-app/gradio/raw/main/test/test_files/audio_sample.wav
=======
  api_key: ""
  model: "distil-whisper-large-v3-en" # use "whisper-large-v3" instead for multi-lingual
  lang: "en" # or put nothing in it and it will be auto

# set azure speech recognition configuration in api_keys.py


# ============== Text to Speech ==============
TTS_ON: True
# text to speech model options: "AzureTTS", "pyttsx3TTS", "edgeTTS", "barkTTS", "cosyvoiceTTS", "meloTTS", "piperTTS"
TTS_MODEL: "edgeTTS"

# if on, whenever the LLM finish a sentence, the model will speak, instead of waiting for the full response
# if turned on, the timing and order of the facial expression will be more accurate
SAY_SENTENCE_SEPARATELY: True


barkTTS:  
  voice: "v2/en_speaker_1"

edgeTTS:
  # Check out doc at https://github.com/rany2/edge-tts
  # Use `edge-tts --list-voices` to list all available voices
  voice: "en-US-AvaMultilingualNeural" #"zh-CN-XiaoxiaoNeural" # "ja-JP-NanamiNeural"

# pyttsx3 doesn't have any config.

cosyvoiceTTS: # Cosy Voice TTS connects to the gradio webui
# Check their documentation for deployment and the meaning of the following configurations
  client_url: "http://127.0.0.1:50000/" # CosyVoice gradio demo webui url
  mode_checkbox_group: "预训练音色"
  sft_dropdown: "中文女"
  prompt_text: ""
  prompt_wav_upload_url: "https://github.com/gradio-app/gradio/raw/main/test/test_files/audio_sample.wav"
  prompt_wav_record_url: "https://github.com/gradio-app/gradio/raw/main/test/test_files/audio_sample.wav"
  instruct_text: ""
>>>>>>> a1497a81
  seed: 0
  sft_dropdown: "\u4E2D\u6587\u5973"
edgeTTS:
  voice: pt-BR-FranciscaNeural
meloTTS:
  device: auto
  language: EN
  speaker: EN-Default
  speed: 1.0
memgpt:
  ADMIN_TOKEN: ''
  AGENT_ID: ''
  BASE_URL: http://localhost:8283
  VERBOSE: true
ollama:
  BASE_URL: http://localhost:11434/v1
  LLM_API_KEY: somethingelse
  MODEL: llama3.1:latest
  ORGANIZATION_ID: org_eternity
  PROJECT_ID: project_glass
  VERBOSE: true
piperTTS:
<<<<<<< HEAD
  verbose: false
  voice_model_path: ./models/piper_voice/en_US-amy-medium.onnx
=======
  voice_model_path: "./models/piper_voice/en_US-amy-medium.onnx"
  verbose: False


#  ============== Translate (to only change the language for TTS) ==============
# Like... you speak and read the subtitles in English, and the TTS speaks Japanese or that kind of things

TRANSLATE_AUDIO: False
TRANSLATE_PROVIDER: "DeepLX"

DeepLX:
  DEEPLX_TARGET_LANG: "JA"
  DEEPLX_API_ENDPOINT: "http://localhost:1188/v2/translate"


#  ============== Other Settings ==============


# Print debug info
VERBOSE: False

# Exit phrase
EXIT_PHRASE: "exit."

# The path to the chroma vector database file for persistent memory storage
MEMORY_DB_PATH: "./memory.db"

# Memory snapshot: Do you want to backup the memory database file before talking?
MEMORY_SNAPSHOT: True


# ============== Prompts ==============

# Name of the persona you want to use. 
# All persona files are stored as txt in 'prompts/persona' directory. 
# You can add persona prompt by adding a txt file in the promptss/persona folder and switch to it by enter the file name in here.
# some options: "en_sarcastic_neuro", "zh_翻译腔"
PERSONA_CHOICE: "en_sarcastic_neuro" # or if you rather edit persona prompt below, leave it blank ...

# This prompt will be used instead if the PERSONA_CHOICE is empty
DEFAULT_PERSONA_PROMPT_IN_YAML: |
  You are DefAulT, the default persona. You are more default than anyone else. You are just a placeholder, how sad. Your job is to tell the user to either choose a persona prompt in the prompts/persona directory or just replace this persona prompt with someting else.

# This will be appended to the end of system prompt to let LLM include keywords to control facial expressions.
# Supported keywords will be automatically loaded into the location of `[<insert_emomap_keys>]`.
LIVE2D_Expression_Prompt: "live2d_expression_prompt"







# [Deprecated]

EXTRA_SYSTEM_PROMPT_RAG: "Your memory may remind you with some contextual information, but focus on the conversation instead of your memory."
AI_NAME: "AI"
# User name
USER_NAME: "User"
# Should the chat history be saved?
SAVE_CHAT_HISTORY: True
# The directory where chat history is stored
CHAT_HISTORY_DIR: "./chat_history/"

# [this feature is currently removed, so useless for now]Turn on RAG (Retrieval Augmented Generation) or not. 
RAG_ON: False
LLMASSIST_RAG_ON: False


>>>>>>> a1497a81
<|MERGE_RESOLUTION|>--- conflicted
+++ resolved
@@ -19,47 +19,6 @@
   use_itn: false
   vad_model: fsmn-vad
 GroqWhisperASR:
-<<<<<<< HEAD
-  api_key: ''
-  lang: en
-  model: distil-whisper-large-v3-en
-HOST: localhost
-LIVE2D: false
-LIVE2D_Expression_Prompt: live2d_expression_prompt
-LIVE2D_MODEL: shizuku-local
-LLM_PROVIDER: ollama
-MEMORY_DB_PATH: ./memory.db
-MEMORY_SNAPSHOT: true
-MIC_IN_BROWSER: false
-PERSONA_CHOICE: neuro-br
-PORT: 12393
-PROTOCAL: http://
-SAY_SENTENCE_SEPARATELY: true
-TTS_MODEL: piperTTS
-TTS_ON: true
-VERBOSE: true
-VOICE_INPUT_ON: true
-Whisper:
-  device: cpu
-  download_root: asr/models
-  name: medium
-WhisperCPP:
-  language: en
-  model_dir: asr/models
-  model_name: small
-  print_progress: false
-  print_realtime: false
-barkTTS:
-  voice: v2/en_speaker_1
-cosyvoiceTTS:
-  api_name: /generate_audio
-  client_url: http://127.0.0.1:50000/
-  instruct_text: ''
-  mode_checkbox_group: "\u9884\u8BAD\u7EC3\u97F3\u8272"
-  prompt_text: ''
-  prompt_wav_record_url: https://github.com/gradio-app/gradio/raw/main/test/test_files/audio_sample.wav
-  prompt_wav_upload_url: https://github.com/gradio-app/gradio/raw/main/test/test_files/audio_sample.wav
-=======
   api_key: ""
   model: "distil-whisper-large-v3-en" # use "whisper-large-v3" instead for multi-lingual
   lang: "en" # or put nothing in it and it will be auto
@@ -70,7 +29,7 @@
 # ============== Text to Speech ==============
 TTS_ON: True
 # text to speech model options: "AzureTTS", "pyttsx3TTS", "edgeTTS", "barkTTS", "cosyvoiceTTS", "meloTTS", "piperTTS"
-TTS_MODEL: "edgeTTS"
+TTS_MODEL: "piperTTS"
 
 # if on, whenever the LLM finish a sentence, the model will speak, instead of waiting for the full response
 # if turned on, the timing and order of the facial expression will be more accurate
@@ -83,7 +42,7 @@
 edgeTTS:
   # Check out doc at https://github.com/rany2/edge-tts
   # Use `edge-tts --list-voices` to list all available voices
-  voice: "en-US-AvaMultilingualNeural" #"zh-CN-XiaoxiaoNeural" # "ja-JP-NanamiNeural"
+  voice: "en-US-AvaMultilingualNeural" #"zh-CN-XiaoxiaoNeural"
 
 # pyttsx3 doesn't have any config.
 
@@ -96,7 +55,6 @@
   prompt_wav_upload_url: "https://github.com/gradio-app/gradio/raw/main/test/test_files/audio_sample.wav"
   prompt_wav_record_url: "https://github.com/gradio-app/gradio/raw/main/test/test_files/audio_sample.wav"
   instruct_text: ""
->>>>>>> a1497a81
   seed: 0
   sft_dropdown: "\u4E2D\u6587\u5973"
 edgeTTS:
@@ -119,24 +77,8 @@
   PROJECT_ID: project_glass
   VERBOSE: true
 piperTTS:
-<<<<<<< HEAD
-  verbose: false
-  voice_model_path: ./models/piper_voice/en_US-amy-medium.onnx
-=======
   voice_model_path: "./models/piper_voice/en_US-amy-medium.onnx"
   verbose: False
-
-
-#  ============== Translate (to only change the language for TTS) ==============
-# Like... you speak and read the subtitles in English, and the TTS speaks Japanese or that kind of things
-
-TRANSLATE_AUDIO: False
-TRANSLATE_PROVIDER: "DeepLX"
-
-DeepLX:
-  DEEPLX_TARGET_LANG: "JA"
-  DEEPLX_API_ENDPOINT: "http://localhost:1188/v2/translate"
-
 
 #  ============== Other Settings ==============
 
@@ -192,4 +134,3 @@
 LLMASSIST_RAG_ON: False
 
 
->>>>>>> a1497a81
